

# Import the render function to display templates
from django.shortcuts import render
# Import settings to access RESTAURANT_NAME
from django.conf import settings

# This view renders the homepage using our new styled template

def home_view(request):
<<<<<<< HEAD
	"""
	View to render the homepage with the restaurant's name from settings.
	Args:
		request: The HTTP request object.
	Returns:
		HttpResponse: Rendered homepage with restaurant name in context.
	"""
	context = {
		'restaurant_name': getattr(settings, 'RESTAURANT_NAME', 'Our Restaurant')
	}
	return render(request, 'home/index.html', context)
=======
	# 'request' is the HTTP request object
	# 'home/index.html' is the path to our template
	# The third argument (context) is optional and can be used to pass data to the template
def home_view(request):
    """
    Render the homepage using the 'home/index.html' template.

    Args:
        request: The HTTP request object.

    Returns:
        HttpResponse: The rendered homepage.
    """
	# 'request' is the HTTP request object
	# 'home/index.html' is the path to our template
	# The third argument (context) is optional and can be used to pass data to the template
def home_view(request):
    # 'request' is the HTTP request object
    # 'home/index.html' is the path to our template
    # The third argument (context) is optional and can be used to pass data to the template
    return render(request, 'home/index.html')
>>>>>>> e4e9504c


# Custom 404 error handler view
def custom_404_view(request, exception):
	"""
	Custom view to render the 404 error page using the 404.html template.
	Args:
		request: The HTTP request object.
		exception: The exception that triggered the 404.
	Returns:
		HttpResponse: Rendered 404 error page.
	"""
	return render(request, 'home/404.html', status=404)
<|MERGE_RESOLUTION|>--- conflicted
+++ resolved
@@ -1,58 +1,33 @@
-
-
-# Import the render function to display templates
-from django.shortcuts import render
-# Import settings to access RESTAURANT_NAME
-from django.conf import settings
-
-# This view renders the homepage using our new styled template
-
-def home_view(request):
-<<<<<<< HEAD
-	"""
-	View to render the homepage with the restaurant's name from settings.
-	Args:
-		request: The HTTP request object.
-	Returns:
-		HttpResponse: Rendered homepage with restaurant name in context.
-	"""
-	context = {
-		'restaurant_name': getattr(settings, 'RESTAURANT_NAME', 'Our Restaurant')
-	}
-	return render(request, 'home/index.html', context)
-=======
-	# 'request' is the HTTP request object
-	# 'home/index.html' is the path to our template
-	# The third argument (context) is optional and can be used to pass data to the template
-def home_view(request):
-    """
-    Render the homepage using the 'home/index.html' template.
-
-    Args:
-        request: The HTTP request object.
-
-    Returns:
-        HttpResponse: The rendered homepage.
-    """
-	# 'request' is the HTTP request object
-	# 'home/index.html' is the path to our template
-	# The third argument (context) is optional and can be used to pass data to the template
-def home_view(request):
-    # 'request' is the HTTP request object
-    # 'home/index.html' is the path to our template
-    # The third argument (context) is optional and can be used to pass data to the template
-    return render(request, 'home/index.html')
->>>>>>> e4e9504c
-
-
-# Custom 404 error handler view
-def custom_404_view(request, exception):
-	"""
-	Custom view to render the 404 error page using the 404.html template.
-	Args:
-		request: The HTTP request object.
-		exception: The exception that triggered the 404.
-	Returns:
-		HttpResponse: Rendered 404 error page.
-	"""
-	return render(request, 'home/404.html', status=404)
+
+
+# Import the render function to display templates
+from django.shortcuts import render
+# Import settings to access RESTAURANT_NAME
+from django.conf import settings
+
+# This view renders the homepage using our new styled template
+
+def home_view(request):
+	"""
+	View to render the homepage with the restaurant's name from settings.
+	Args:
+		request: The HTTP request object.
+	Returns:
+		HttpResponse: Rendered homepage with restaurant name in context.
+	"""
+	context = {
+		'restaurant_name': getattr(settings, 'RESTAURANT_NAME', 'Our Restaurant')
+	}
+	return render(request, 'home/index.html', context)
+
+# Custom 404 error handler view
+def custom_404_view(request, exception):
+	"""
+	Custom view to render the 404 error page using the 404.html template.
+	Args:
+		request: The HTTP request object.
+		exception: The exception that triggered the 404.
+	Returns:
+		HttpResponse: Rendered 404 error page.
+	"""
+	return render(request, 'home/404.html', status=404)